--- conflicted
+++ resolved
@@ -5,11 +5,7 @@
 # The product for which we are building the deploy preview
 PRODUCT=consul
 # Preview mode, controls the UI rendered (either the product site or developer). Can be `io` or `developer`
-<<<<<<< HEAD
-PREVIEW_MODE=developer
-=======
 PREVIEW_MODE=io
->>>>>>> e53af28b
 
 should_pull=true
 
