---
layout: docs
page_title: Cluster Peering on Kubernetes
description: >-
  If you use Consul on Kubernetes, learn how to enable cluster peering, create peering CRDs, and then manage peering connections in consul-k8s.
---

# Cluster Peering on Kubernetes

To establish a cluster peering connection on Kubernetes, you need to enable several pre-requisite values in the Helm chart and create custom resource definitions (CRDs) for each side of the peering.

The following Helm values are mandatory for cluster peering:
- [`global.tls.enabled = true`](/docs/k8s/helm#v-global-tls-enabled)
- [`meshGateway.enabled = true`](/docs/k8s/helm#v-meshgateway-enabled)

The following CRDs are used to create and manage a peering connection:

- `PeeringAcceptor`: Generates a peering token and accepts an incoming peering connection.
- `PeeringDialer`: Uses a peering token to make an outbound peering connection with the cluster that generated the token.

<<<<<<< HEAD
Peering connections, including both data-plane and control-plane traffic, will be routed over mesh gateways.
=======
Peering connections, including both data plane and control plane traffic, is routed through mesh gateways.
>>>>>>> feaa330c
As of Consul v1.14, you can also [implement service failovers and redirects to control traffic](/consul/docs/connect/l7-traffic) between peers.

> To learn how to peer clusters and connect services across peers in AWS Elastic Kubernetes Service (EKS) environments, complete the [Consul Cluster Peering on Kubernetes tutorial](https://learn.hashicorp.com/tutorials/consul/cluster-peering-aws?utm_source=docs).

## Prerequisites

You must implement the following requirements to create and use cluster peering connections with Kubernetes:

- Consul v1.14.0 or later
- At least two Kubernetes clusters
- The installation must be running on Consul on Kubernetes version 1.0.0 or later

### Prepare for installation

Complete the following procedure after you have provisioned a Kubernetes cluster and set up your kubeconfig file to manage access to multiple Kubernetes clusters.

1. Use the `kubectl` command to export the Kubernetes context names and then set them to variables for future use. For more information on how to use kubeconfig and contexts, refer to the [Kubernetes docs on configuring access to multiple clusters](https://kubernetes.io/docs/tasks/access-application-cluster/configure-access-multiple-clusters/).

    You can use the following methods to get the context names for your clusters:

    - Use the `kubectl config current-context` command to get the context for the cluster you are currently in.
    - Use the `kubectl config get-contexts` command to get all configured contexts in your kubeconfig file.

    ```shell-session
    $ export CLUSTER1_CONTEXT=<CONTEXT for first Kubernetes cluster>
    $ export CLUSTER2_CONTEXT=<CONTEXT for second Kubernetes cluster>
    ```

1. To establish cluster peering through Kubernetes, create a `values.yaml` file with the following Helm values. **NOTE:** Mesh Gateway replicas are defaulted to 1 replica, and could be adjusted using the `meshGateway.replicas` value for higher availability. 

    <CodeBlockConfig filename="values.yaml">

    ```yaml
    global:
      name: consul
      image: "hashicorp/consul:1.14.1"
      peering:
        enabled: true
      tls:
        enabled: true
    meshGateway:
      enabled: true
    ```

    </CodeBlockConfig>

### Install Consul on Kubernetes

Install Consul on Kubernetes by using the CLI to apply `values.yaml` to each cluster.

  1. In `cluster-01`, run the following commands:

      ```shell-session
      $ export HELM_RELEASE_NAME=cluster-01
      ```

      ```shell-session
    $ helm install ${HELM_RELEASE_NAME} hashicorp/consul --create-namespace --namespace consul --version "1.0.1" --values values.yaml --set global.datacenter=dc1 --kube-context $CLUSTER1_CONTEXT
      ```

  1. In `cluster-02`, run the following commands:

      ```shell-session
      $ export HELM_RELEASE_NAME=cluster-02
      ```

     ```shell-session
    $ helm install ${HELM_RELEASE_NAME} hashicorp/consul --create-namespace --namespace consul --version "1.0.1" --values values.yaml --set global.datacenter=dc2 --kube-context $CLUSTER2_CONTEXT
     ```

## Create a peering connection for Consul on Kubernetes

To peer Kubernetes clusters running Consul, you need to create a peering token on one cluster (`cluster-01`) and share
it with the other cluster (`cluster-02`). The generated peering token from `cluster-01` will include the addresses of
the servers for that cluster. The servers for `cluster-02` will use that information to dial the servers in
`cluster-01`. Complete the following steps to create the peer connection.

### Using mesh gateways for the peering connection
If the servers in `cluster-01` are not directly routable from the dialing cluster `cluster-02`, then you'll need to set up peering through mesh gateways.

1. In `cluster-01` apply the `Mesh` custom resource so the generated token will have the mesh gateway addresses which will be routable from the other cluster.

    <CodeBlockConfig filename="mesh.yaml">

    ```yaml
    apiVersion: consul.hashicorp.com/v1alpha1
    kind: Mesh
    metadata:
      name: mesh
    spec:
      peering:
        peerThroughMeshGateways: true
    ```

    </CodeBlockConfig>
    
    ```shell-session
    $  kubectl --context $CLUSTER1_CONTEXT apply -f mesh.yaml 
    ```

1. In `cluster-02` apply the `Mesh` custom resource so that the servers for `cluster-02` will use their local mesh gateway to dial the servers for `cluster-01`.

    <CodeBlockConfig filename="mesh.yaml">

    ```yaml
    apiVersion: consul.hashicorp.com/v1alpha1
    kind: Mesh
    metadata:
      name: mesh
    spec:
      peering:
        peerThroughMeshGateways: true
    ```

    </CodeBlockConfig>
    
    ```shell-session
    $  kubectl --context $CLUSTER2_CONTEXT apply -f mesh.yaml 
    ```

### Create a peering token

Peers identify each other using the `metadata.name` values you establish when creating the `PeeringAcceptor` and `PeeringDialer` CRDs.

1. In `cluster-01`, create the `PeeringAcceptor` custom resource.

    <CodeBlockConfig filename="acceptor.yaml">

    ```yaml
    apiVersion: consul.hashicorp.com/v1alpha1
    kind: PeeringAcceptor
    metadata:
      name: cluster-02 ## The name of the peer you want to connect to
    spec:
      peer:
        secret:
          name: "peering-token"
          key: "data"
          backend: "kubernetes"
    ```

    </CodeBlockConfig>

1. Apply the `PeeringAcceptor` resource to the first cluster.

    ```shell-session
    $ kubectl --context $CLUSTER1_CONTEXT apply --filename acceptor.yaml
    ````

1. Save your peering token so that you can export it to the other cluster.

    ```shell-session
    $ kubectl --context $CLUSTER1_CONTEXT get secret peering-token --output yaml > peering-token.yaml
    ```

### Establish a peering connection between clusters

1. Apply the peering token to the second cluster.

    ```shell-session
    $ kubectl --context $CLUSTER2_CONTEXT apply --filename peering-token.yaml
    ```

1. In `cluster-02`, create the `PeeringDialer` custom resource.

    <CodeBlockConfig filename="dialer.yaml">

    ```yaml
    apiVersion: consul.hashicorp.com/v1alpha1
    kind: PeeringDialer
    metadata:
      name: cluster-01 ## The name of the peer you want to connect to
    spec:
      peer:
        secret:
          name: "peering-token"
          key: "data"
          backend: "kubernetes"
    ```

    </CodeBlockConfig>

1. Apply the `PeeringDialer` resource to the second cluster.

    ```shell-session
    $ kubectl --context $CLUSTER2_CONTEXT apply --filename dialer.yaml
    ```

### Configure the mesh gateway mode for traffic between services
Mesh gateways are required for service-to-service traffic between peered clusters. By default, this will mean that a
service dialing another service in a remote peer will dial the remote mesh gateway to reach that service. If you would
like to configure the mesh gateway mode such that this traffic always leaves through the local mesh gateway, you can use the `ProxyDefaults` CRD.

1. In `cluster-01` apply the following `ProxyDefaults` CRD to configure the mesh gateway mode.

    <CodeBlockConfig filename="proxy-defaults.yaml">

    ```yaml
    apiVersion: consul.hashicorp.com/v1alpha1
    kind: ProxyDefaults
    metadata:
      name: global
    spec:
      meshGateway:
        mode: local
    ```

    </CodeBlockConfig>
    
    ```shell-session
    $  kubectl --context $CLUSTER1_CONTEXT apply -f proxy-defaults.yaml 
    ```

1. In `cluster-02` apply the following `ProxyDefaults` CRD to configure the mesh gateway mode.

    <CodeBlockConfig filename="proxy-defaults.yaml">

    ```yaml
    apiVersion: consul.hashicorp.com/v1alpha1
    kind: ProxyDefaults
    metadata:
      name: global
    spec:
      meshGateway:
        mode: local
    ```

    </CodeBlockConfig>
    
    ```shell-session
    $  kubectl --context $CLUSTER2_CONTEXT apply -f proxy-defaults.yaml 
    ```

### Export services between clusters

The examples described in this section demonstrate how to export a service named `backend`. You should change instances of `backend` in the example code to the name of the service you want to export.

1. For the service in `cluster-02` that you want to export, add the `"consul.hashicorp.com/connect-inject": "true"` annotation to your service's pods prior to deploying. The annotation allows the workload to join the mesh. It is highlighted in the following example:

    <CodeBlockConfig filename="backend.yaml" highlight="37">

    ```yaml
    # Service to expose backend
    apiVersion: v1
    kind: Service
    metadata:
      name: backend
    spec:
      selector:
        app: backend
      ports:
      - name: http
        protocol: TCP
        port: 80
        targetPort: 9090
    ---
    apiVersion: v1
    kind: ServiceAccount
    metadata:
      name: backend
    ---
    # Deployment for backend
    apiVersion: apps/v1
    kind: Deployment
    metadata:
      name: backend
      labels:
        app: backend
    spec:
      replicas: 1
      selector:
        matchLabels:
          app: backend
      template:
        metadata:
          labels:
            app: backend
          annotations:
            "consul.hashicorp.com/connect-inject": "true"
        spec:
          serviceAccountName: backend
          containers:
          - name: backend
            image: nicholasjackson/fake-service:v0.22.4
            ports:
            - containerPort: 9090
            env:
            - name: "LISTEN_ADDR"
              value: "0.0.0.0:9090"
            - name: "NAME"
              value: "backend"
            - name: "MESSAGE"
              value: "Response from backend"
    ```

    </CodeBlockConfig>

1. Deploy the `backend` service to the second cluster.

   ```shell-session
   $ kubectl --context $CLUSTER2_CONTEXT apply --filename backend.yaml
   ```

1. In `cluster-02`, create an `ExportedServices` custom resource.

    <CodeBlockConfig filename="exported-service.yaml">

    ```yaml
    apiVersion: consul.hashicorp.com/v1alpha1
    kind: ExportedServices
    metadata:
      name: default ## The name of the partition containing the service
    spec:
      services:
        - name: backend ## The name of the service you want to export
          consumers:
          - peer: cluster-01 ## The name of the peer that receives the service
    ```

    </CodeBlockConfig>

1. Apply the `ExportedServices` resource to the second cluster.

    ```shell-session
    $ kubectl --context $CLUSTER2_CONTEXT apply --filename exported-service.yaml
    ```

### Authorize services for peers

1. Create service intentions for the second cluster.

    <CodeBlockConfig filename="intention.yaml">

    ```yaml
    apiVersion: consul.hashicorp.com/v1alpha1
    kind: ServiceIntentions
    metadata:
      name: backend-deny
    spec:
      destination:
        name: backend
      sources:
       - name: "*"
         action: deny
       - name: frontend
         action: allow
    ```

    </CodeBlockConfig>

1. Apply the intentions to the second cluster.

    <CodeBlockConfig>

    ```shell-session
    $ kubectl --context $CLUSTER2_CONTEXT apply --filename intention.yaml
    ```

    </CodeBlockConfig>

1. Add the `"consul.hashicorp.com/connect-inject": "true"` annotation to your service's pods before deploying the workload so that the services in `cluster-01` can dial `backend` in `cluster-02`. To dial the upstream service from an application, configure the application so that that requests are sent to the correct DNS name as specified in [Service Virtual IP Lookups](/docs/discovery/dns#service-virtual-ip-lookups). In the following example, the annotation that allows the workload to join the mesh and the configuration provided to the workload that enables the workload to dial the upstream service using the correct DNS name is highlighted. [Service Virtual IP Lookups for Consul Enterprise](/docs/discovery/dns#service-virtual-ip-lookups-for-consul-enterprise) details how you would similarly format a DNS name including partitions and namespaces.

    <CodeBlockConfig filename="frontend.yaml" highlight="36,51">

    ```yaml
    # Service to expose frontend
    apiVersion: v1
    kind: Service
    metadata:
      name: frontend
    spec:
      selector:
        app: frontend
      ports:
      - name: http
        protocol: TCP
        port: 9090
        targetPort: 9090
    ---
    apiVersion: v1
    kind: ServiceAccount
    metadata:
      name: frontend
    ---
    apiVersion: apps/v1
    kind: Deployment
    metadata:
      name: frontend
      labels:
        app: frontend
    spec:
      replicas: 1
      selector:
        matchLabels:
          app: frontend
      template:
        metadata:
          labels:
            app: frontend
          annotations:
            "consul.hashicorp.com/connect-inject": "true"
        spec:
          serviceAccountName: frontend
          containers:
          - name: frontend
            image: nicholasjackson/fake-service:v0.22.4
            securityContext:
              capabilities:
                add: ["NET_ADMIN"]
            ports:
            - containerPort: 9090
            env:
            - name: "LISTEN_ADDR"
              value: "0.0.0.0:9090"
            - name: "UPSTREAM_URIS"
              value: "http://backend.virtual.cluster-02.consul"
            - name: "NAME"
              value: "frontend"
            - name: "MESSAGE"
              value: "Hello World"
            - name: "HTTP_CLIENT_KEEP_ALIVES"
              value: "false"
    ```

    </CodeBlockConfig>

1. Apply the service file to the first cluster.

    ```shell-session
    $ kubectl --context $CLUSTER1_CONTEXT apply --filename frontend.yaml
    ```

1. Run the following command in `frontend` and then check the output to confirm that you peered your clusters successfully.

    <CodeBlockConfig highlight="31">

    ```shell-session
    $ kubectl --context $CLUSTER1_CONTEXT exec -it $(kubectl --context $CLUSTER1_CONTEXT get pod -l app=frontend -o name) -- curl localhost:9090

    {
      "name": "frontend",
      "uri": "/",
      "type": "HTTP",
      "ip_addresses": [
        "10.16.2.11"
      ],
      "start_time": "2022-08-26T23:40:01.167199",
      "end_time": "2022-08-26T23:40:01.226951",
      "duration": "59.752279ms",
      "body": "Hello World",
      "upstream_calls": {
        "http://backend.virtual.cluster-02.consul": {
          "name": "backend",
          "uri": "http://backend.virtual.cluster-02.consul",
          "type": "HTTP",
          "ip_addresses": [
            "10.32.2.10"
          ],
          "start_time": "2022-08-26T23:40:01.223503",
          "end_time": "2022-08-26T23:40:01.224653",
          "duration": "1.149666ms",
          "headers": {
            "Content-Length": "266",
            "Content-Type": "text/plain; charset=utf-8",
            "Date": "Fri, 26 Aug 2022 23:40:01 GMT"
          },
          "body": "Response from backend",
          "code": 200
        }
      },
      "code": 200
    }
    ```

     </CodeBlockConfig>

## End a peering connection

To end a peering connection, delete both the `PeeringAcceptor` and `PeeringDialer` resources.

1. Delete the `PeeringDialer` resource from the second cluster.

  ```shell-session
  $ kubectl --context $CLUSTER2_CONTEXT delete --filename dialer.yaml
  ```

1. Delete the `PeeringAcceptor` resource from the first cluster.

  ```shell-session
  $ kubectl --context $CLUSTER1_CONTEXT delete --filename acceptor.yaml
  ````

1. Confirm that you deleted your peering connection in `cluster-01` by querying the the `/health` HTTP endpoint. The peered services should no longer appear.

    1. Exec into the server pod for the first cluster.

      ```shell-session
      $ kubectl exec -it consul-server-0 --context $CLUSTER1_CONTEXT -- /bin/sh
      ```

    1. If you've enabled ACLs, export an ACL token to access the `/health` HTP endpoint for services. The bootstrap token may be used if an ACL token is not already provisioned.

      ```shell-session
      $ export CONSUL_HTTP_TOKEN=<INSERT BOOTSTRAP ACL TOKEN>
      ```

    1. Query the the `/health` HTTP endpoint. The peered services should no longer appear.

     ```shell-session
     $ curl "localhost:8500/v1/health/connect/backend?peer=cluster-02"
     ```

## Recreate or reset a peering connection

To recreate or reset the peering connection, you need to generate a new peering token from the cluster where you created the `PeeringAcceptor`.

1. In the `PeeringAcceptor` CRD, add the annotation `consul.hashicorp.com/peering-version`. If the annotation already exists, update its value to a higher version.

    <CodeBlockConfig filename="acceptor.yml" highlight="6" hideClipboard>

    ```yaml
    apiVersion: consul.hashicorp.com/v1alpha1
    kind: PeeringAcceptor
    metadata:
      name: cluster-02
      annotations:
        consul.hashicorp.com/peering-version: "1" ## The peering version you want to set, must be in quotes
    spec:
      peer:
        secret:
          name: "peering-token"
          key: "data"
          backend: "kubernetes"
    ```

    </CodeBlockConfig>

1. After updating `PeeringAcceptor`, repeat the following steps to create a peering connection:
      1. [Create a peering token](#create-a-peering-token)
      1. [Establish a peering connection between clusters](#establish-a-peering-connection-between-clusters)
      1. [Export services between clusters](#export-services-between-clusters)
      1. [Authorize services for peers](#authorize-services-for-peers)

      Your peering connection is re-established with the updated token.

~> **Note:** The only way to create or set a new peering token is to manually adjust the value of the annotation `consul.hashicorp.com/peering-version`. Creating a new token causes the previous token to expire.

## Traffic management between peers

As of Consul v1.14, you can use [dynamic traffic management](/consul/docs/connect/l7-traffic) to configure your service mesh so that services automatically failover and redirect between peers.

To configure automatic service failovers and redirect, edit the `ServiceResolver` CRD so that traffic resolves to a backup service instance on a peer. The following example updates the `ServiceResolver` CRD in `cluster-01` so that Consul redirects traffic intended for the `frontend` service to a backup instance in `cluster-02` when it detects multiple connection failures to the primary instance.

<CodeBlockConfig filename="service-resolver.yaml" hideClipboard>

```yaml
apiVersion: consul.hashicorp.com/v1alpha1
kind: ServiceResolver
metadata:
  name: frontend
spec:
  connectTimeout: 15s
  failover:
    '*':
      targets:
        - peer: 'cluster-02'
          service: 'backup'
          namespace: 'default'
```

</CodeBlockConfig><|MERGE_RESOLUTION|>--- conflicted
+++ resolved
@@ -18,11 +18,7 @@
 - `PeeringAcceptor`: Generates a peering token and accepts an incoming peering connection.
 - `PeeringDialer`: Uses a peering token to make an outbound peering connection with the cluster that generated the token.
 
-<<<<<<< HEAD
-Peering connections, including both data-plane and control-plane traffic, will be routed over mesh gateways.
-=======
 Peering connections, including both data plane and control plane traffic, is routed through mesh gateways.
->>>>>>> feaa330c
 As of Consul v1.14, you can also [implement service failovers and redirects to control traffic](/consul/docs/connect/l7-traffic) between peers.
 
 > To learn how to peer clusters and connect services across peers in AWS Elastic Kubernetes Service (EKS) environments, complete the [Consul Cluster Peering on Kubernetes tutorial](https://learn.hashicorp.com/tutorials/consul/cluster-peering-aws?utm_source=docs).
