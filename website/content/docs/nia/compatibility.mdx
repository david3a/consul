--- conflicted
+++ resolved
@@ -7,51 +7,34 @@
 
 # Compatibility
 
-<<<<<<< HEAD
-## Consul-Terraform-Sync
+The following tables list the Consul-Terraform-Sync (CTS) version compatibility for Consul, Terraform, and Vault.
 
-The following table describes Consul-Terraform-Sync version compatibility for Consul, Terraform, and Vault.
-
-|                                                                         |  **CTS OSS**<br/><span><sub>0.1+</sub></span>  |          **CTS Enterprise**<br/><span><sub>0.3+</sub></span>           |
-| :---------------------------------------------------------------------: | :--------------------------------------------: | :--------------------------------------------------------------------: |
-|             **Consul OSS**<br/><span><sub>1.8+</sub></span>             | <span style={{color:'#2EB039'}}>&check;</span> |             <span style={{color:'#2EB039'}}>&check;</span>             |
-|         **Consul Enterprise**<br/><span><sub>1.8+</sub></span>          | <span style={{color:'#2EB039'}}>&check;</span> |             <span style={{color:'#2EB039'}}>&check;</span>             |
-|                                                                         |
-|        **Terraform OSS**<br/><span><sub>0.13 - 1.1</sub></span>         | <span style={{color:'#2EB039'}}>&check;</span> |             <span style={{color:'#2EB039'}}>&check;</span>             |
-| **Terraform Enterprise**<br/><span><sub>2020 10-2 - Latest</sub></span> | <span style={{color:'#C73445'}}>&cross;</span> |             <span style={{color:'#2EB039'}}>&check;</span>             |
-|   **Terraform Cloud**<br/><span><sub>Continuous Updates</sub></span>    | <span style={{color:'#C73445'}}>&cross;</span> | <span style={{color:'#2EB039'}}>&check;</span><br/><sub>CTS 0.4+</sub> |
-|                                                                         |
-|            **\*Vault OSS**<br/><span><sub>0.7+</sub></span>             | <span style={{color:'#2EB039'}}>&check;</span> |             <span style={{color:'#2EB039'}}>&check;</span>             |
-|         **\*Vault Enterprise**<br/><span><sub>0.7+</sub></span>         | <span style={{color:'#2EB039'}}>&check;</span> |             <span style={{color:'#2EB039'}}>&check;</span>             |
-
-<p>
-  <span>*CTS integrates with Vault to query secrets</span>
-</p>
-=======
 ## Consul
 
-Below are the supported Consul versions with compatible Consul-Terraform-Sync versions. The latest Consul-Terraform-Sync binary targets supporting the latest patch version of the three most recent Consul minor versions.
+Below are Consul-Terraform-Sync versions with supported Consul versions. The latest Consul-Terraform-Sync binary targets supporting the latest patch version of the three most recent Consul minor versions.
 
-| Consul Version               | Compatible Consul-Terraform-Sync Version |
-| ---------------------------- | ---------------------------------------- |
-| 1.8+                         | 0.1+                                     |
+| Consul-Terraform-Sync Version | Consul OSS & Enterprise Version |
+| :---------------------------- | :------------------------------ |
+| CTS Enterprise 0.3+           | 1.8+                            |
+| CTS OSS 0.1+                  | 1.8+                            |
 
 ## Terraform
 
-Consul-Terraform-Sync is compatible with the following Terraform OSS versions:
+Consul-Terraform-Sync integration with Terraform is supported for the following:
 
-| Consul-Terraform-Sync | Compatible Terraform Version |
-| --------------------- | ---------------------------- |
-| 0.3+                  | 0.13 - 1.1                   |
-| 0.2                   | 0.13 - 1.0                   |
-| 0.1                   | 0.13 - 0.14                  |
+| Consul-Terraform-Sync Version | Terraform CLI Version | Terraform Cloud Version | Terraform Enterprise Version |
+| :---------------------------- | :-------------------- | :---------------------- | :--------------------------- |
+| CTS Enterprise 0.4+           | 0.13 - 1.1            | Latest                  | v202010-2 - Latest           |
+| CTS Enterprise 0.3+           | 0.13 - 1.1            | N/A                     | v202010-2 - Latest           |
+| CTS OSS 0.3+                  | 0.13 - 1.1            | N/A                     | N/A                          |
+| CTS OSS 0.2                   | 0.13 - 1.0            | N/A                     | N/A                          |
+| CTS OSS 0.1                   | 0.13 - 0.14           | N/A                     | N/A                          |
 
-## Terraform Cloud
+## Vault
 
-Consul-Terraform-Sync integration with Terraform Cloud is supported for the following:
+Consul-Terraform-Sync integrates with Vault to query secrets, and is supported for the following:
 
-| Consul-Terraform-Sync Enterprise | Terraform Cloud            | Version            |
-| -------------------------------- | -------------------------- | ------------------ |
-| 0.4+                             | Terraform Cloud            | Latest             |
-| 0.3+                             | Terraform Enterprise       | v202010-2 - Latest |
->>>>>>> 9dc6abaa
+| Consul-Terraform-Sync Version | Vault OSS & Enterprise Version |
+| :---------------------------- | :----------------------------- |
+| CTS Enterprise 0.3+           | 0.7+                           |
+| CTS OSS 0.1+                  | 0.7+                           |