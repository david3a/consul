package agent

import (
	"fmt"
	"github.com/hashicorp/consul/acl"
	"testing"
	"time"

	"github.com/stretchr/testify/require"

	"github.com/hashicorp/consul/agent/structs"
)

func TestAgent_sidecarServiceFromNodeService(t *testing.T) {
	if testing.Short() {
		t.Skip("too slow for testing.Short")
	}

	tests := []struct {
		name       string
		sd         *structs.ServiceDefinition
		token      string
		wantNS     *structs.NodeService
		wantChecks []*structs.CheckType
		wantToken  string
		wantErr    string
	}{
		{
			name: "no sidecar",
			sd: &structs.ServiceDefinition{
				Name: "web",
				Port: 1111,
			},
			token:      "foo",
			wantNS:     nil,
			wantChecks: nil,
			wantToken:  "",
			wantErr:    "", // Should NOT error
		},
		{
			name: "all the defaults",
			sd: &structs.ServiceDefinition{
				ID:   "web1",
				Name: "web",
				Port: 1111,
				Connect: &structs.ServiceConnect{
					SidecarService: &structs.ServiceDefinition{},
				},
			},
			token: "foo",
			wantNS: &structs.NodeService{
				EnterpriseMeta:             *structs.DefaultEnterpriseMetaInDefaultPartition(),
				Kind:                       structs.ServiceKindConnectProxy,
				ID:                         "web1-sidecar-proxy",
				Service:                    "web-sidecar-proxy",
				Port:                       2222,
				LocallyRegisteredAsSidecar: true,
				Proxy: structs.ConnectProxyConfig{
					DestinationServiceName: "web",
					DestinationServiceID:   "web1",
					LocalServiceAddress:    "127.0.0.1",
					LocalServicePort:       1111,
				},
			},
			wantChecks: []*structs.CheckType{
				{
					Name:     "Connect Sidecar Listening",
					TCP:      "127.0.0.1:2222",
					Interval: 10 * time.Second,
				},
				{
					Name:         "Connect Sidecar Aliasing web1",
					AliasService: "web1",
				},
			},
			wantToken: "foo",
		},
		{
			name: "all the allowed overrides",
			sd: &structs.ServiceDefinition{
				ID:   "web1",
				Name: "web",
				Port: 1111,
				Tags: []string{"baz"},
				Meta: map[string]string{"foo": "baz"},
				Connect: &structs.ServiceConnect{
					SidecarService: &structs.ServiceDefinition{
						Name:    "motorbike1",
						Port:    3333,
						Tags:    []string{"foo", "bar"},
						Address: "127.127.127.127",
						Meta:    map[string]string{"foo": "bar"},
						Check: structs.CheckType{
							ScriptArgs: []string{"sleep", "1"},
							Interval:   999 * time.Second,
						},
						Token:             "custom-token",
						EnableTagOverride: true,
						Proxy: &structs.ConnectProxyConfig{
							DestinationServiceName: "web",
							DestinationServiceID:   "web1",
							LocalServiceAddress:    "127.0.127.0",
							LocalServicePort:       9999,
							Config:                 map[string]interface{}{"baz": "qux"},
							Upstreams:              structs.TestUpstreams(t),
						},
					},
				},
			},
			token: "foo",
			wantNS: &structs.NodeService{
				EnterpriseMeta: *structs.DefaultEnterpriseMetaInDefaultPartition(),
				Kind:           structs.ServiceKindConnectProxy,
				ID:             "web1-sidecar-proxy",
				Service:        "motorbike1",
				Port:           3333,
				Tags:           []string{"foo", "bar"},
				Address:        "127.127.127.127",
				Meta: map[string]string{
					"foo": "bar",
				},
				LocallyRegisteredAsSidecar: true,
				EnableTagOverride:          true,
				Proxy: structs.ConnectProxyConfig{
					DestinationServiceName: "web",
					DestinationServiceID:   "web1",
					LocalServiceAddress:    "127.0.127.0",
					LocalServicePort:       9999,
					Config:                 map[string]interface{}{"baz": "qux"},
					Upstreams: structs.TestAddDefaultsToUpstreams(t, structs.TestUpstreams(t),
						*structs.DefaultEnterpriseMetaInDefaultPartition()),
				},
			},
			wantChecks: []*structs.CheckType{
				{
					ScriptArgs: []string{"sleep", "1"},
					Interval:   999 * time.Second,
				},
			},
			wantToken: "custom-token",
		},
		{
			name: "inherit tags and meta",
			sd: &structs.ServiceDefinition{
				ID:   "web1",
				Name: "web",
				Port: 1111,
				Tags: []string{"foo"},
				Meta: map[string]string{"foo": "bar"},
				Connect: &structs.ServiceConnect{
					SidecarService: &structs.ServiceDefinition{},
				},
			},
			wantNS: &structs.NodeService{
				EnterpriseMeta:             *structs.DefaultEnterpriseMetaInDefaultPartition(),
				Kind:                       structs.ServiceKindConnectProxy,
				ID:                         "web1-sidecar-proxy",
				Service:                    "web-sidecar-proxy",
				Port:                       2222,
				Tags:                       []string{"foo"},
				Meta:                       map[string]string{"foo": "bar"},
				LocallyRegisteredAsSidecar: true,
				Proxy: structs.ConnectProxyConfig{
					DestinationServiceName: "web",
					DestinationServiceID:   "web1",
					LocalServiceAddress:    "127.0.0.1",
					LocalServicePort:       1111,
				},
			},
			wantChecks: []*structs.CheckType{
				{
					Name:     "Connect Sidecar Listening",
					TCP:      "127.0.0.1:2222",
					Interval: 10 * time.Second,
				},
				{
					Name:         "Connect Sidecar Aliasing web1",
					AliasService: "web1",
				},
			},
		},
		{
			name: "invalid check type",
			sd: &structs.ServiceDefinition{
				ID:   "web1",
				Name: "web",
				Port: 1111,
				Connect: &structs.ServiceConnect{
					SidecarService: &structs.ServiceDefinition{
						Check: structs.CheckType{
							TCP: "foo",
							// Invalid since no interval specified
						},
					},
				},
			},
			token:   "foo",
			wantErr: "Interval must be > 0",
		},
		{
			name: "invalid meta",
			sd: &structs.ServiceDefinition{
				ID:   "web1",
				Name: "web",
				Port: 1111,
				Connect: &structs.ServiceConnect{
					SidecarService: &structs.ServiceDefinition{
						Meta: map[string]string{
							"consul-reserved-key-should-be-rejected": "true",
						},
					},
				},
			},
			token:   "foo",
			wantErr: "reserved for internal use",
		},
	}
	for _, tt := range tests {
		t.Run(tt.name, func(t *testing.T) {
			hcl := `
			ports {
				sidecar_min_port = 2222
				sidecar_max_port = 2222
			}
			`
			a := StartTestAgent(t, TestAgent{Name: "jones", HCL: hcl})
			defer a.Shutdown()

			ns := tt.sd.NodeService()
			err := ns.Validate()
			require.NoError(t, err, "Invalid test case - NodeService must validate")

			gotNS, gotChecks, gotToken, err := a.sidecarServiceFromNodeService(ns, tt.token)
			if tt.wantErr != "" {
				require.Error(t, err)
				require.Contains(t, err.Error(), tt.wantErr)
				return
			}

			require.NoError(t, err)
			require.Equal(t, tt.wantNS, gotNS)
			require.Equal(t, tt.wantChecks, gotChecks)
			require.Equal(t, tt.wantToken, gotToken)
		})
	}
}

func TestAgent_SidecarPortFromServiceIDLocked(t *testing.T) {
	if testing.Short() {
		t.Skip("too slow for testing.Short")
	}

	tests := []struct {
		name              string
		autoPortsDisabled bool
		enterpriseMeta    acl.EnterpriseMeta
		maxPort           int
		port              int
		preRegister       *structs.ServiceDefinition
		serviceID         string
		wantPort          int
		wantErr           string
	}{
		{
			name:      "port pre-specified",
			serviceID: "web1",
			wantPort:  2222,
		},
		{
			name:      "use auto ports",
			serviceID: "web1",
			port:      1111,
			wantPort:  1111,
		},
		{
			name: "re-registering same sidecar with no port should pick same one",
			// Allow multiple ports to be sure we get the right one
			maxPort: 2500,
			// Pre register the sidecar we want
			preRegister: &structs.ServiceDefinition{
				Kind: structs.ServiceKindConnectProxy,
				ID:   "web1-sidecar-proxy",
				Name: "web-sidecar-proxy",
				Port: 2222,
				Proxy: &structs.ConnectProxyConfig{
					DestinationServiceName: "web",
					DestinationServiceID:   "web1",
					LocalServiceAddress:    "127.0.0.1",
					LocalServicePort:       1111,
				},
			},
			// Register same again
			serviceID: "web1-sidecar-proxy",
			wantPort:  2222, // Should claim the same port as before
		},
		{
			name: "all auto ports already taken",
			// register another sidecar consuming our 1 and only allocated auto port.
			preRegister: &structs.ServiceDefinition{
				Kind: structs.ServiceKindConnectProxy,
				Name: "api-proxy-sidecar",
				Port: 2222, // Consume the one available auto-port
				Proxy: &structs.ConnectProxyConfig{
					DestinationServiceName: "api",
				},
			},
			wantErr: "none left in the configured range [2222, 2222]",
		},
		{
			name:              "auto ports disabled",
			autoPortsDisabled: true,
			wantErr:           "auto-assignment disabled in config",
		},
	}
	for _, tt := range tests {
		t.Run(tt.name, func(t *testing.T) {
			// Set port range to be tiny (one available) to test consuming all of it.
			// This allows a single assigned port at 2222 thanks to being inclusive at
			// both ends.
			if tt.maxPort == 0 {
				tt.maxPort = 2222
			}
			hcl := fmt.Sprintf(`
			ports {
				sidecar_min_port = 2222
				sidecar_max_port = %d
			}
			`, tt.maxPort)
			if tt.autoPortsDisabled {
				hcl = `
				ports {
					sidecar_min_port = 0
					sidecar_max_port = 0
				}
				`
			}
			a := StartTestAgent(t, TestAgent{Name: "jones", HCL: hcl})
			defer a.Shutdown()

			if tt.preRegister != nil {
				err := a.addServiceFromSource(tt.preRegister.NodeService(), nil, false, "", ConfigSourceLocal)
				require.NoError(t, err)
			}

<<<<<<< HEAD
			gotPort, err := a.sidecarPortFromServiceIDLocked(tt.port, structs.ServiceID{ID: tt.serviceID, EnterpriseMeta: tt.enterpriseMeta})
=======
			ns := tt.sd.NodeService()
			err := ns.ValidateForAgent()
			require.NoError(t, err, "Invalid test case - NodeService must validate")

			gotNS, gotChecks, gotToken, err := a.sidecarServiceFromNodeService(ns, tt.token)
>>>>>>> 58eed6b0
			if tt.wantErr != "" {
				require.Error(t, err)
				require.Contains(t, err.Error(), tt.wantErr)
				return
			}

			require.NoError(t, err)
			require.Equal(t, tt.wantPort, gotPort)
		})
	}
}<|MERGE_RESOLUTION|>--- conflicted
+++ resolved
@@ -2,9 +2,10 @@
 
 import (
 	"fmt"
-	"github.com/hashicorp/consul/acl"
 	"testing"
 	"time"
+
+	"github.com/hashicorp/consul/acl"
 
 	"github.com/stretchr/testify/require"
 
@@ -245,7 +246,7 @@
 	}
 }
 
-func TestAgent_SidecarPortFromServiceIDLocked(t *testing.T) {
+func TestAgent_SidecarPortFromServiceID(t *testing.T) {
 	if testing.Short() {
 		t.Skip("too slow for testing.Short")
 	}
@@ -262,15 +263,9 @@
 		wantErr           string
 	}{
 		{
-			name:      "port pre-specified",
+			name:      "use auto ports",
 			serviceID: "web1",
 			wantPort:  2222,
-		},
-		{
-			name:      "use auto ports",
-			serviceID: "web1",
-			port:      1111,
-			wantPort:  1111,
 		},
 		{
 			name: "re-registering same sidecar with no port should pick same one",
@@ -342,15 +337,8 @@
 				require.NoError(t, err)
 			}
 
-<<<<<<< HEAD
-			gotPort, err := a.sidecarPortFromServiceIDLocked(tt.port, structs.ServiceID{ID: tt.serviceID, EnterpriseMeta: tt.enterpriseMeta})
-=======
-			ns := tt.sd.NodeService()
-			err := ns.ValidateForAgent()
-			require.NoError(t, err, "Invalid test case - NodeService must validate")
-
-			gotNS, gotChecks, gotToken, err := a.sidecarServiceFromNodeService(ns, tt.token)
->>>>>>> 58eed6b0
+			gotPort, err := a.sidecarPortFromServiceID(structs.ServiceID{ID: tt.serviceID, EnterpriseMeta: tt.enterpriseMeta})
+
 			if tt.wantErr != "" {
 				require.Error(t, err)
 				require.Contains(t, err.Error(), tt.wantErr)
