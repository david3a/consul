--- conflicted
+++ resolved
@@ -56,13 +56,9 @@
 	if err := s.parseEntMetaNoWildcard(req, &entMeta); err != nil {
 		return nil, err
 	}
-<<<<<<< HEAD
-	if entMeta.PartitionOrDefault() != structs.PartitionOrDefault("") {
+
+	if entMeta.PartitionOrDefault() != acl.PartitionOrDefault("") {
 		return nil, HTTPError{StatusCode: http.StatusBadRequest, Reason: "Cannot use a partition with this endpoint"}
-=======
-	if entMeta.PartitionOrDefault() != acl.PartitionOrDefault("") {
-		return nil, BadRequestError{Reason: "Cannot use a partition with this endpoint"}
->>>>>>> fb7022b7
 	}
 
 	args := structs.IntentionRequest{
@@ -557,13 +553,9 @@
 	if err := s.parseEntMetaNoWildcard(req, &entMeta); err != nil {
 		return nil, err
 	}
-<<<<<<< HEAD
-	if entMeta.PartitionOrDefault() != structs.PartitionOrDefault("") {
+
+	if entMeta.PartitionOrDefault() != acl.PartitionOrDefault("") {
 		return nil, HTTPError{StatusCode: http.StatusBadRequest, Reason: "Cannot use a partition with this endpoint"}
-=======
-	if entMeta.PartitionOrDefault() != acl.PartitionOrDefault("") {
-		return nil, BadRequestError{Reason: "Cannot use a partition with this endpoint"}
->>>>>>> fb7022b7
 	}
 
 	args := structs.IntentionRequest{
